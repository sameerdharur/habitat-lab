--- conflicted
+++ resolved
@@ -37,44 +37,26 @@
     benchmark = habitat.Benchmark(config_paths=CFG_TEST)
 
     for input_type in ["blind", "rgb", "depth", "rgbd"]:
-<<<<<<< HEAD
-        config_env.defrost()
-        config_env.habitat.simulator.agent_0.sensors = []
-        if input_type in ["rgb", "rgbd"]:
-            config_env.habitat.simulator.agent_0.sensors += ["rgb_sensor"]
-        if input_type in ["depth", "rgbd"]:
-            config_env.habitat.simulator.agent_0.sensors += ["depth_sensor"]
-        config_env.freeze()
-        del benchmark._env
-        benchmark._env = habitat.Env(config=config_env)
-        agent_config.INPUT_TYPE = input_type
-
-        agent = ppo_agents.PPOAgent(agent_config)
-        habitat.logger.info(benchmark.evaluate(agent, num_episodes=10))
-=======
         for resolution in [256, 384]:
             config_env.defrost()
-            config_env.SIMULATOR.AGENT_0.SENSORS = []
+            config_env.habitat.simulator.agent_0.sensors = []
             if input_type in ["rgb", "rgbd"]:
-                config_env.SIMULATOR.AGENT_0.SENSORS += ["RGB_SENSOR"]
-                agent_config.RESOLUTION = resolution
-                config_env.SIMULATOR.RGB_SENSOR.WIDTH = resolution
-                config_env.SIMULATOR.RGB_SENSOR.HEIGHT = resolution
+                config_env.habitat.simulator.agent_0.sensors += ["rgb_sensor"]
+                config_env.habitat.simulator.rgb_sensor.width = resolution
+                config_env.habitat.simulator.rgb_sensor.height = resolution
             if input_type in ["depth", "rgbd"]:
-                config_env.SIMULATOR.AGENT_0.SENSORS += ["DEPTH_SENSOR"]
-                agent_config.RESOLUTION = resolution
-                config_env.SIMULATOR.DEPTH_SENSOR.WIDTH = resolution
-                config_env.SIMULATOR.DEPTH_SENSOR.HEIGHT = resolution
-
+                config_env.habitat.simulator.agent_0.sensors += [
+                    "depth_sensor"
+                ]
+                config_env.habitat.simulator.depth_sensor.width = resolution
+                config_env.habitat.simulator.depth_sensor.height = resolution
             config_env.freeze()
-
             del benchmark._env
             benchmark._env = habitat.Env(config=config_env)
             agent_config.INPUT_TYPE = input_type
 
             agent = ppo_agents.PPOAgent(agent_config)
             habitat.logger.info(benchmark.evaluate(agent, num_episodes=10))
->>>>>>> 959bd454
 
 
 @pytest.mark.skipif(
